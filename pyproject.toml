--- conflicted
+++ resolved
@@ -17,11 +17,36 @@
 [dependency-groups]
 dev = [
     "pytest>=8.4.1",
-<<<<<<< HEAD
+    "pytest-asyncio>=0.24.0",
+    "httpx>=0.27.0",
     "black>=24.0.0",
     "isort>=5.12.0",
     "flake8>=7.0.0",
     "mypy>=1.8.0",
+]
+
+[tool.pytest.ini_options]
+testpaths = ["backend/tests"]
+python_files = ["test_*.py"]
+python_classes = ["Test*"]
+python_functions = ["test_*"]
+asyncio_mode = "auto"
+addopts = [
+    "-v",
+    "-s",
+    "--tb=short",
+    "--strict-markers",
+    "--disable-warnings",
+]
+filterwarnings = [
+    "ignore::DeprecationWarning",
+    "ignore::PendingDeprecationWarning",
+]
+markers = [
+    "unit: Unit tests",
+    "integration: Integration tests",
+    "api: API endpoint tests",
+    "asyncio: Asynchronous test functions",
 ]
 
 [tool.black]
@@ -59,33 +84,4 @@
 warn_return_any = true
 warn_unused_configs = true
 disallow_untyped_defs = true
-ignore_missing_imports = true
-=======
-    "pytest-asyncio>=0.24.0",
-    "httpx>=0.27.0",
-]
-
-[tool.pytest.ini_options]
-testpaths = ["backend/tests"]
-python_files = ["test_*.py"]
-python_classes = ["Test*"]
-python_functions = ["test_*"]
-asyncio_mode = "auto"
-addopts = [
-    "-v",
-    "-s",
-    "--tb=short",
-    "--strict-markers",
-    "--disable-warnings",
-]
-filterwarnings = [
-    "ignore::DeprecationWarning",
-    "ignore::PendingDeprecationWarning",
-]
-markers = [
-    "unit: Unit tests",
-    "integration: Integration tests",
-    "api: API endpoint tests",
-    "asyncio: Asynchronous test functions",
-]
->>>>>>> 8f9d96a4
+ignore_missing_imports = true